{
  "version": 2,
  "name": "bengali-news-website",
  "buildCommand": "vite build",
  "outputDirectory": "dist/public",
  "installCommand": "npm install",
  "framework": "vite",
  "rewrites": [
    {
      "source": "/api/(.*)",
      "destination": "/api/index.js"
    }
  ],
  "routes": [
    {
      "src": "/api/(.*)",
      "dest": "/api/index.js"
    },
    {
      "src": "/(.*)",
      "dest": "/$1"
    }
  ],
<<<<<<< HEAD
=======
  "outputDirectory": "dist/public",
  "framework": "vite",
  "buildCommand": "npm run build",
  "env": {
    "NODE_ENV": "production"
  },
>>>>>>> b81e2a34
  "functions": {
    "api/index.js": {
      "runtime": "nodejs20.x",
      "maxDuration": 30,
      "memory": 1024
    }
  },
  "env": {
    "NODE_ENV": "production"
  },
  "headers": [
    {
      "source": "/api/(.*)",
      "headers": [
        {
          "key": "Access-Control-Allow-Origin",
          "value": "*"
        },
        {
          "key": "Access-Control-Allow-Methods",
          "value": "GET, POST, PUT, DELETE, OPTIONS"
        },
        {
          "key": "Access-Control-Allow-Headers",
          "value": "Content-Type, Authorization"
        }
      ]
    }
  ]
}<|MERGE_RESOLUTION|>--- conflicted
+++ resolved
@@ -21,15 +21,12 @@
       "dest": "/$1"
     }
   ],
-<<<<<<< HEAD
-=======
   "outputDirectory": "dist/public",
   "framework": "vite",
-  "buildCommand": "npm run build",
+  "buildCommand": "npm run build:vercel",
   "env": {
     "NODE_ENV": "production"
   },
->>>>>>> b81e2a34
   "functions": {
     "api/index.js": {
       "runtime": "nodejs20.x",
